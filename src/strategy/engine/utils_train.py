--- conflicted
+++ resolved
@@ -106,12 +106,8 @@
 
     # Save with a timestamped name
     timestamp = datetime.now().strftime('%Y%m%d_%H%M%S')
-<<<<<<< HEAD
-    checkpoint_path_timestamped = os.path.join(model_path, f'trading_agent_checkpoint_{timestamp}.pt')
-=======
     # Save the checkpoint with a timestamp
     checkpoint_path_timestamped = os.path.join(model_path, f'trading_agent_{env}_checkpoint_{timestamp}.pt')
->>>>>>> 609bfb74
     torch.save(checkpoint, checkpoint_path_timestamped)
     logger.info(f"Checkpoint saved: {checkpoint_path_timestamped}")
 

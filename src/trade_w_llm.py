#!/usr/bin/env python3
# -*- coding: utf-8 -*-

"""
This module contains the main function of all drivers to preidct stock with news.
Should use config/predict_stock_w_news.toml to configure the parameters.
"""

import os
import argparse
import errno
import datetime

# utils
from utils.config_tool import parse_config, save_config_copy
from utils.directory_tool import ensure_dir, get_directory_names
from utils.logging_tool import initialize_logger

# custom modules
from ingestion.stock_driver import ingest_stock_data
from feature.feature_engineer_driver import calculate_factors
from strategy.train_trading_agent import train_trading_agent

############################################
def main(opt_params):
		"""
		The main function to predict stock with news.

		Args:
				opt_params: Optional parameters via argparse

		Returns:
				None
		"""


		# Optional parameters
		config_filename = opt_params.config_filename
		dir_project = os.path.abspath(os.path.join(os.path.dirname(__file__), ".."))


		# Configuration
		# Import the configuration file
		config_file = os.path.join(dir_project, config_filename)
		if os.path.exists(config_file):
			config = parse_config(config_file)
		else:
			# Raise an error if the configuration file does not exist
			raise FileNotFoundError(errno.ENOENT, os.strerror(errno.ENOENT), config_file)
		
		# Add today to the configuration
		config['date']['today'] = datetime.datetime.now().strftime('%Y-%m-%d_%H-%M-%S')


		# Data directories
		# Forming data directories in the local data path
		dirs = get_directory_names(
			path_core_data = config["info"]["local_data_path"],
			dirs_names = config["info"]["dirs_names"]
		)


		# Save the config as a copy
		ensure_dir(dirs["config_archive"])
		save_config_copy(
			config_path = dirs["config_archive"],
			config = config,
			file_name = "trade_w_llm_copy_.toml"
		)


		# Logging
		# Initialize the logger
		ensure_dir(dirs["logs"])
		log_file = "{}_log_{}.txt".format(
			os.path.splitext(os.path.basename(config_filename))[0],
			config["date"]['today'])
		logger = initialize_logger(
			log_path = dirs["logs"],
			log_file = log_file
		)
		
		# create all the files
		for directory in dirs.keys():
			ensure_dir(dirs[directory])



		############################################
		# Starting pipeline

	
		if config['pipeline']['ingestion']:
			logger.info('---------- pipeline: ingestion ----------')
			logger.info('Start ingesting stock data...')
			ensure_dir(dirs["data_raw"])

			# Ingest stock data
			ingest_stock_data(config, logger)

			logger.info('Stock data ingestion completed.\n')


		if config['pipeline']['feature']:
			logger.info('---------- pipeline: feature ----------')
			logger.info('Start calculating factors...')

			# Calculate factors
			calculate_factors(config, logger)

			logger.info('Factors calculation completed.\n')

		
		if config['pipeline']['strategy']:
			logger.info('---------- pipeline: strategy ----------')
			logger.info('Start trading with reinforcement learning agent...')

			# Trading with reinforcement learning agent
<<<<<<< HEAD
			train_trading_agent(config, logger)
=======
			with warnings.catch_warnings():
				warnings.filterwarnings("ignore", category=UserWarning)
					
				train_trading_agent(config, logger)
>>>>>>> 609bfb74

			logger.info('Trading with reinforcement learning agent completed.\n')


			




############################################
if __name__ == '__main__':
		# Argument parsing
		parser = argparse.ArgumentParser(description='Trading with LLM.')
		parser.add_argument(
			'--config',
			type=str,
			default='config/trade_w_llm.toml',
			dest='config_filename',
			help='the path to the configuration file'
		)

		# Parse the arguments
		args = parser.parse_args()

		# Run the main function
		main(args)<|MERGE_RESOLUTION|>--- conflicted
+++ resolved
@@ -116,14 +116,10 @@
 			logger.info('Start trading with reinforcement learning agent...')
 
 			# Trading with reinforcement learning agent
-<<<<<<< HEAD
-			train_trading_agent(config, logger)
-=======
 			with warnings.catch_warnings():
 				warnings.filterwarnings("ignore", category=UserWarning)
 					
 				train_trading_agent(config, logger)
->>>>>>> 609bfb74
 
 			logger.info('Trading with reinforcement learning agent completed.\n')
 

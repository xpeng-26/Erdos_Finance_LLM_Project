#!/usr/bin/env python3
# -*- coding: utf-8 -*-

"""
This module contains the main function of all drivers to preidct stock with news.
Should use config/predict_stock_w_news.toml to configure the parameters.
"""

import os
import argparse
import errno
import datetime
import warnings

# utils
from utils.config_tool import parse_config, save_config_copy
from utils.directory_tool import ensure_dir, get_directory_names
from utils.logging_tool import initialize_logger

# custom modules
from ingestion.stock_driver import ingest_stock_data, ingest_news_data
from feature.feature_engineer_driver import (
    calculate_factors,
    inference_ai_sentiment_advisory,
)

from strategy.train_trading_agent import train_trading_agent, dump_final_DDQN
from strategy.train_PPO_agent import train_PPO_agent, train_A2C_agent
from evaluation.evaluation import evaluation_main


############################################
def main(opt_params):
    """
    The main function to predict stock with news.

    Args:
<<<<<<< HEAD
        opt_params: Optional parameters via argparse

    Returns:
        None
=======
                    opt_params: Optional parameters via argparse

    Returns:
                    None
>>>>>>> 1080545b
    """

    # Optional parameters
    config_filename = opt_params.config_filename
    dir_project = os.path.abspath(os.path.join(os.path.dirname(__file__), ".."))

    # Configuration
    # Import the configuration file
    config_file = os.path.join(dir_project, config_filename)
    if os.path.exists(config_file):
        config = parse_config(config_file)
    else:
        # Raise an error if the configuration file does not exist
        raise FileNotFoundError(errno.ENOENT, os.strerror(errno.ENOENT), config_file)

    # Add today to the configuration
    config["date"]["today"] = datetime.datetime.now().strftime("%Y-%m-%d_%H-%M-%S")

    # Data directories
    # Forming data directories in the local data path
    dirs = get_directory_names(
        path_core_data=config["info"]["local_data_path"],
        dirs_names=config["info"]["dirs_names"],
    )

    # Save the config as a copy
    ensure_dir(dirs["config_archive"])
    save_config_copy(
        config_path=dirs["config_archive"],
        config=config,
        file_name="trade_w_llm_copy_.toml",
    )

<<<<<<< HEAD
		# Logging
		# Initialize the logger
		ensure_dir(dirs["logs"])
		log_file = "{}_log_{}.txt".format(
			os.path.splitext(os.path.basename(config_filename))[0],
			config["date"]['today'])
		logger = initialize_logger(
			log_path = dirs["logs"],
			log_file = log_file
		)
		
		# create all the files
		for directory in dirs.keys():
			ensure_dir(dirs[directory])

    if config["pipeline"]["feature_factor"]:
        logger.info("---------- pipeline: feature_factor ----------")

        # Calculate factors
        logger.info("Start calculating factors...")
        calculate_factors(config, logger)
        logger.info("Factors calculation completed.\n")
=======
    # Logging
    # Initialize the logger
    ensure_dir(dirs["logs"])
    log_file = "{}_log_{}.txt".format(
        os.path.splitext(os.path.basename(config_filename))[0], config["date"]["today"]
    )
    logger = initialize_logger(log_path=dirs["logs"], log_file=log_file)

    # create all the files
    for directory in dirs.keys():
        ensure_dir(dirs[directory])
>>>>>>> 1080545b

    ############################################
    # Starting pipeline

<<<<<<< HEAD
    if config["pipeline"]["ingestion_stock"]:
        logger.info("---------- pipeline: ingestion_stock ----------")
        ensure_dir(dirs["data_raw"])

        # Ingest stock data
        logger.info("Start ingesting stock data...")
        ingest_stock_data(config, logger)
        logger.info("Stock data ingestion completed.\n")

    if config["pipeline"]["ingestion_news"]:
        logger.info("---------- pipeline: ingestion_news ----------")
        # Ingest news data
        logger.info("Start ingesting news data...")
        ingest_news_data(config, logger)
        logger.info("News data ingestion completed.\n")

    if config["pipeline"]["feature_factor"]:
        logger.info("---------- pipeline: feature_factor ----------")

			# Calculate factors
			logger.info('Start calculating factors...')
			calculate_factors(config, logger)
			logger.info('Factors calculation completed.\n')

		
		if config['pipeline']['strategy']:
			logger.info('---------- pipeline: strategy ----------')
			logger.info('Start trading with reinforcement learning agent...')
			# Train which agent
			
			if config['strategy']['DDQN']:
				logger.info('Training with DDQN agent...')
				# Trading with reinforcement learning agent
				with warnings.catch_warnings():
					warnings.filterwarnings("ignore", category=UserWarning)
					train_trading_agent(config, logger)

			if config['strategy']['PPO']:
				logger.info('Training with PPO agent...')
				train_PPO_agent(config, logger)

			if config['strategy']['A2C']:
				logger.info('Training with A2C agent...')
				train_A2C_agent(config, logger)

			logger.info('Trading with reinforcement learning agent completed.\n')

		if config['pipeline']['evaluation']:
			logger.info('---------- pipeline: evaluation ----------')
			logger.info('Start evaluating the trading strategy...')
			# Dump the final model
			dump_final_DDQN(config, logger)
			logger.info('Final model dumped.\n')
			# Evaluate the trading strategy
			evaluation_main(config, logger)
			# evaluate_trading_strategy(config, logger)
			logger.info('Trading strategy evaluation completed.\n')


			


        # Calculate news features
        logger.info(
            "Start inferencing news features (sentiment score and advisory) ..."
        )
        inference_ai_sentiment_advisory(config, logger)
        logger.info(
            "News features (sentiment score and advisory) inference completed.\n"
        )
=======
    if config["pipeline"]["ingestion"]:
        logger.info("---------- pipeline: ingestion ----------")
        logger.info("Start ingesting stock data...")
        ensure_dir(dirs["data_raw"])

        # Ingest stock data
        ingest_stock_data(config, logger)

        logger.info("Stock data ingestion completed.\n")

    if config["pipeline"]["feature"]:
        logger.info("---------- pipeline: feature ----------")
        logger.info("Start calculating factors...")

        # Calculate factors
        calculate_factors(config, logger)

        logger.info("Factors calculation completed.\n")

    if config["pipeline"]["strategy"]:
        logger.info("---------- pipeline: strategy ----------")
        logger.info("Start trading with reinforcement learning agent...")
        # Train which agent

        if config["strategy"]["DDQN"]:
            logger.info("Training with DDQN agent...")
            # Trading with reinforcement learning agent
            with warnings.catch_warnings():
                warnings.filterwarnings("ignore", category=UserWarning)
                train_trading_agent(config, logger)

        if config["strategy"]["PPO"]:
            logger.info("Training with PPO agent...")
            train_PPO_agent(config, logger)

        if config["strategy"]["A2C"]:
            logger.info("Training with A2C agent...")
            train_A2C_agent(config, logger)

        logger.info("Trading with reinforcement learning agent completed.\n")

    if config["pipeline"]["evaluation"]:
        logger.info("---------- pipeline: evaluation ----------")
        logger.info("Start evaluating the trading strategy...")
        # Dump the final model
        dump_final_DDQN(config, logger)
        logger.info("Final model dumped.\n")
        # Evaluate the trading strategy
        evaluation_main(config, logger)
        # evaluate_trading_strategy(config, logger)
        logger.info("Trading strategy evaluation completed.\n")
>>>>>>> 1080545b


############################################
if __name__ == "__main__":
    # Argument parsing
    parser = argparse.ArgumentParser(description="Trading with LLM.")
    parser.add_argument(
        "--config",
        type=str,
        default="config/trade_w_llm.toml",
        dest="config_filename",
        help="the path to the configuration file",
    )

    # Parse the arguments
    args = parser.parse_args()

    # Run the main function
    main(args)<|MERGE_RESOLUTION|>--- conflicted
+++ resolved
@@ -35,17 +35,10 @@
     The main function to predict stock with news.
 
     Args:
-<<<<<<< HEAD
         opt_params: Optional parameters via argparse
 
     Returns:
         None
-=======
-                    opt_params: Optional parameters via argparse
-
-    Returns:
-                    None
->>>>>>> 1080545b
     """
 
     # Optional parameters
@@ -79,7 +72,7 @@
         file_name="trade_w_llm_copy_.toml",
     )
 
-<<<<<<< HEAD
+
 		# Logging
 		# Initialize the logger
 		ensure_dir(dirs["logs"])
@@ -95,31 +88,10 @@
 		for directory in dirs.keys():
 			ensure_dir(dirs[directory])
 
-    if config["pipeline"]["feature_factor"]:
-        logger.info("---------- pipeline: feature_factor ----------")
-
-        # Calculate factors
-        logger.info("Start calculating factors...")
-        calculate_factors(config, logger)
-        logger.info("Factors calculation completed.\n")
-=======
-    # Logging
-    # Initialize the logger
-    ensure_dir(dirs["logs"])
-    log_file = "{}_log_{}.txt".format(
-        os.path.splitext(os.path.basename(config_filename))[0], config["date"]["today"]
-    )
-    logger = initialize_logger(log_path=dirs["logs"], log_file=log_file)
-
-    # create all the files
-    for directory in dirs.keys():
-        ensure_dir(dirs[directory])
->>>>>>> 1080545b
-
+      
     ############################################
     # Starting pipeline
 
-<<<<<<< HEAD
     if config["pipeline"]["ingestion_stock"]:
         logger.info("---------- pipeline: ingestion_stock ----------")
         ensure_dir(dirs["data_raw"])
@@ -190,59 +162,6 @@
         logger.info(
             "News features (sentiment score and advisory) inference completed.\n"
         )
-=======
-    if config["pipeline"]["ingestion"]:
-        logger.info("---------- pipeline: ingestion ----------")
-        logger.info("Start ingesting stock data...")
-        ensure_dir(dirs["data_raw"])
-
-        # Ingest stock data
-        ingest_stock_data(config, logger)
-
-        logger.info("Stock data ingestion completed.\n")
-
-    if config["pipeline"]["feature"]:
-        logger.info("---------- pipeline: feature ----------")
-        logger.info("Start calculating factors...")
-
-        # Calculate factors
-        calculate_factors(config, logger)
-
-        logger.info("Factors calculation completed.\n")
-
-    if config["pipeline"]["strategy"]:
-        logger.info("---------- pipeline: strategy ----------")
-        logger.info("Start trading with reinforcement learning agent...")
-        # Train which agent
-
-        if config["strategy"]["DDQN"]:
-            logger.info("Training with DDQN agent...")
-            # Trading with reinforcement learning agent
-            with warnings.catch_warnings():
-                warnings.filterwarnings("ignore", category=UserWarning)
-                train_trading_agent(config, logger)
-
-        if config["strategy"]["PPO"]:
-            logger.info("Training with PPO agent...")
-            train_PPO_agent(config, logger)
-
-        if config["strategy"]["A2C"]:
-            logger.info("Training with A2C agent...")
-            train_A2C_agent(config, logger)
-
-        logger.info("Trading with reinforcement learning agent completed.\n")
-
-    if config["pipeline"]["evaluation"]:
-        logger.info("---------- pipeline: evaluation ----------")
-        logger.info("Start evaluating the trading strategy...")
-        # Dump the final model
-        dump_final_DDQN(config, logger)
-        logger.info("Final model dumped.\n")
-        # Evaluate the trading strategy
-        evaluation_main(config, logger)
-        # evaluate_trading_strategy(config, logger)
-        logger.info("Trading strategy evaluation completed.\n")
->>>>>>> 1080545b
 
 
 ############################################

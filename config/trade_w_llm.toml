
############################################
# pipeline for predicting stock price with news
# set true to run the pipeline, false to skip the pipeline
[pipeline]

ingestion_stock = true
ingestion_news = false
feature_factor = true
feature_news = false
strategy = false
evaluation = false




############################################
[info]
# local path to store all data (change to your local path)
# local_data_path = "/Users/xwpeng/Projects/Erdos_Finance_LLM_data"
local_data_path = "/Users/xiaokangwang/Documents/PycharmProjects/Projects for Erdos 2025 spring/dataset"

# This is the path on the Google Drive
# local_data_path = "/content/drive/MyDrive/Erdos_2025_spring/dataset"


# directories names for data files in the local "i.e., Google Drive" path
# data_raw: raw stock and news data
# data_clean: cleaned and processed stock and news data, which can be used for modeling directly
# model: all the models files
# feature: extracted features from the cleaned data
# stratergy: trading stratergies and action records
# evaluation: backtesting results
dirs_names = ["logs", "config_archive", "data_raw", "data_clean", "models", "feature", "stratergy", "evaluation"]

# Database settings
<<<<<<< HEAD
#db_name = "stock_daily_data.db"
# news data for all stocks (listed in stock_symbol_list below)
db_news_name = "stock_news_data.db"
db_name = "stock_daily_data_aapl_cost_cvx.db"
=======
db_name = "stock_daily_data.db"
# news data for all stocks (listed in stock_symbol_list below)
db_news_name = "stock_news_data.db"
>>>>>>> 0558ca3a




############################################
# parameters for each step in the pipeline
[ingestion]
# one more years to calculate the technical indicators
cherry_start_date = "2021-03-01"
# dates covered in the database
start_date = "2022-03-01"
end_date = "2025-02-28"
# for price and news ingestion
stock_list = ["AAPL", "COST", "CVX"]
# stock_list = "20250408_over_medium_selected.csv"

# news ingestion parameters
# Maximum number of news items to retrieve per ticker
# maximum allowed by the API is 1000
news_limit_per_api_call = 1000
# Maximum total number of API calls allowed
# maximum allowed by the Free API is 25 per day, unlimited for paid users
api_call_total_limit = 99999
# Maximum API calls allowed per minute (Alpha Vantage standard tier allows 5 calls per minute)
api_calls_per_minute_limit = 75
# overwrite the news table if it already exists
overwrite_news_table = true

[feature]
# Technical analysis factors configuration
# trend: MA, EMA, MACD, ADX
# momentum: RSI, ROC, MOM
# volatility: BBANDS, CCI, ATR
# volume: OBV, AD

[feature.factor_parameters]
# momentum
rsi_6 = { timeperiod = 6 }
rsi_12 = { timeperiod = 12 }
rsi_24 = { timeperiod = 24 }

roc_14 = { timeperiod = 14 } 
roc_30 = { timeperiod = 30 }
roc_60 = { timeperiod = 60 }

mom_14 = { timeperiod = 14 } 
mom_30 = { timeperiod = 30 }
mom_60 = { timeperiod = 60 }

# trend
ma_20 = { timeperiod = 20 }
ma_30 = { timeperiod = 30 }
ma_60 = { timeperiod = 60 }
ma_200 = { timeperiod = 200 }

ema_20 = { timeperiod = 20 }
ema_30 = { timeperiod = 30 }
ema_60 = { timeperiod = 60 }
ema_200 = { timeperiod = 200 } 

macd = { fastperiod = 12, slowperiod = 26, signalperiod = 9 } # return 3 columns: macd, macd_signal, macd_hist

adx = { timeperiod = 14 }

# volatility
bbands = { timeperiod = 20, nbdevup = 2, nbdevdn = 2 } # return 3 columns: upper, middle, lower

cci = { timeperiod = 14 }

atr = { timeperiod = 14 }

# volume
obv = {} 

ad = {}

[feature.llm_model]
# LLAMA_MODEL in the CONTRIBUTING.md
model_path = "~/Tools/llm_tools/models/gemma/gemma-3-4b-it-q4_0.gguf"
# LLAMA_LIB_OUTPUT in the CONTRIBUTING.md
lib_path = "~/Tools/llm_tools/lib/libllama.dylib"

[strategy]
# the agent we want to train
DDQN = true
PPO = true
A2C = true

# Whether use news as factors
news = true


# train date
train_start_date = "2022-03-01"
train_end_date = "2023-03-21"

# test date
eval_start_date = "2022-03-01"
eval_end_date = "2025-02-28"

# trading days
trading_days = 252

# trading ticker list
ticker = "AAPL"
tickers = ["AAPL", "COST", "CVX"]

# trading environment: Choose one environment
environment = "single"
#environment = "portfolio"

# trading cost bps
trading_cost_bps = 0
# time cost bps
time_cost_bps = 0

# Resolution of the actions
resolution = 11

# training parameters
# Hyperparameters for reinforcement learning
gamma = 0.99 # Disconting factor
tau = 100 # target network update frequency

# Neural Network Architecture
architecture = [256, 128, 64] # Units per layer
learning_rate = 0.001 # Learning learning_rate
l2_reg = 0.00001  # L2 regularization
dropout = 0.01

# Experience Replay
replay_capacity = 1000000
batch_size = 4096

# \epsilon greedy policy
epsilon_start = 1.0
epsilon_end = 0.01
epsilon_decay_steps = 250
epsilon_exponential_decay = 0.99

# max episode
max_episodes = 1000

# PPO parameters
PPO_learning_rate = 3e-3
PPO_time_steps = 1000

# A2C parameters
A2C_learning_rate = 3e-3
A2C_time_steps = 1000

[evaluation]




############################################
# automatically generate when run the predic_stock_w_news.py
# for virsion control of files
[date]<|MERGE_RESOLUTION|>--- conflicted
+++ resolved
@@ -34,16 +34,9 @@
 dirs_names = ["logs", "config_archive", "data_raw", "data_clean", "models", "feature", "stratergy", "evaluation"]
 
 # Database settings
-<<<<<<< HEAD
-#db_name = "stock_daily_data.db"
-# news data for all stocks (listed in stock_symbol_list below)
-db_news_name = "stock_news_data.db"
-db_name = "stock_daily_data_aapl_cost_cvx.db"
-=======
 db_name = "stock_daily_data.db"
 # news data for all stocks (listed in stock_symbol_list below)
 db_news_name = "stock_news_data.db"
->>>>>>> 0558ca3a
 
 
 

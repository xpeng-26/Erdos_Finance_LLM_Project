--- conflicted
+++ resolved
@@ -110,14 +110,11 @@
 
 # trading ticker list
 ticker = "AAPL"
-<<<<<<< HEAD
-=======
 tickers = ["AAPL", "MSFT", "NVDA", "GOOG"]
 
 # trading environment: Choose one environment
 environment = "single"
 #environment = "portfolio"
->>>>>>> 609bfb74
 
 # trading cost bps
 trading_cost_bps = 0
@@ -148,16 +145,13 @@
 # max episode
 max_episodes = 1000
 
-<<<<<<< HEAD
-# PPO
-PPO_learning_rate = 3e-4
-PPO_total_time_step = 100000
-=======
 # PPO parameters
 PPO_learning_rate = 3e-3
 PPO_time_steps = 10000
 
->>>>>>> 609bfb74
+# PPO
+PPO_learning_rate = 3e-4
+PPO_total_time_step = 100000
 [evaluation]
 
 
